--- conflicted
+++ resolved
@@ -22,7 +22,6 @@
 package io.crate.planner.consumer;
 
 
-import io.crate.analyze.AnalysisMetaData;
 import io.crate.analyze.OrderBy;
 import io.crate.analyze.QueriedTable;
 import io.crate.analyze.relations.AnalyzedRelation;
@@ -36,15 +35,11 @@
 
 public class ESGetConsumer implements Consumer {
 
-    private final Visitor visitor;
-
-    public ESGetConsumer(AnalysisMetaData analysisMetaData) {
-        this.visitor = new Visitor(analysisMetaData);
-    }
+    private static final Visitor VISITOR = new Visitor();
 
     @Override
     public boolean consume(AnalyzedRelation rootRelation, ConsumerContext context) {
-        PlannedAnalyzedRelation relation = visitor.process(rootRelation, context);
+        PlannedAnalyzedRelation relation = VISITOR.process(rootRelation, context);
         if (relation == null) {
             return false;
         }
@@ -53,12 +48,6 @@
     }
 
     private static class Visitor extends AnalyzedRelationVisitor<ConsumerContext, PlannedAnalyzedRelation> {
-
-        private final AnalysisMetaData analysisMetaData;
-
-        public Visitor(AnalysisMetaData analysisMetaData) {
-            this.analysisMetaData = analysisMetaData;
-        }
 
         @Override
         public PlannedAnalyzedRelation visitQueriedTable(QueriedTable table, ConsumerContext context) {
@@ -89,38 +78,10 @@
 
             boolean extractBytesRef = context.rootRelation() != table;
             OrderBy orderBy = table.querySpec().orderBy();
-<<<<<<< HEAD
-            if (orderBy == null){
-                return new ESGetNode(
-                        indexName,
-                        table.querySpec().outputs(),
-                        whereClause.primaryKeys().get(),
-                        null, null, null,
-                        limit,
-                        table.querySpec().offset(),
-                        tableInfo.partitionedByColumns(),
-                        extractBytesRef
-                );
-            } else {
-                table.tableRelation().validateOrderBy(orderBy);
-                return new ESGetNode(
-                        indexName,
-                        table.querySpec().outputs(),
-                        whereClause.primaryKeys().get(),
-                        orderBy.orderBySymbols(),
-                        orderBy.reverseFlags(),
-                        orderBy.nullsFirst(),
-                        limit,
-                        table.querySpec().offset(),
-                        tableInfo.partitionedByColumns(),
-                        extractBytesRef
-                );
-=======
             if (orderBy != null){
                 table.tableRelation().validateOrderBy(orderBy);
->>>>>>> 7235eafd
             }
-            return new ESGetNode(tableInfo, table.querySpec());
+            return new ESGetNode(tableInfo, table.querySpec(), extractBytesRef);
         }
 
         @Override
